--- conflicted
+++ resolved
@@ -1,11 +1,7 @@
 // App.tsx
 import { Suspense, lazy } from 'react';
 import { BrowserRouter as Router, Route, Routes, Navigate } from 'react-router-dom'; // Use BrowserRouter for clean URLs
-<<<<<<< HEAD
-import { useUser } from './contexts/UserContext';
-=======
 import { useUser } from './hooks/useUser';
->>>>>>> 189db293
 
 // Importing MUI components
 import { ThemeProvider, CssBaseline, CircularProgress, createTheme } from '@mui/material';
